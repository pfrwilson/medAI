--- conflicted
+++ resolved
@@ -325,27 +325,6 @@
         logging.info(f"Resubmitting myself.")
         return DelayedSubmission(new_job)
 
-<<<<<<< HEAD
-    @classmethod
-    def submit(cls):
-        from simple_parsing import ArgumentParser
-
-        parser = ArgumentParser()
-        parser.add_arguments(cls.config_class, dest="config")
-        parser.add_argument(
-            "--config_path", type=str, default=None, help="Path to a config file."
-        )
-        args = parser.parse_args()
-        if args.config_path is not None:
-            cfg = cls.config_class.load_yaml(args.config_path)
-            logging.info(f"Loaded config from {args.config_path}")
-        else:
-            cfg = args.config
-
-        job = cls(cfg)
-        if isinstance(cfg.cluster, LocalJobSubmissionConfig):
-            job()
-=======
     @staticmethod
     def get_submitit_executor(config): 
         if isinstance(config.cluster, LocalJobSubmissionConfig): 
@@ -358,7 +337,6 @@
             )
             executor.update_parameters(**asdict(config.cluster))
             return executor
->>>>>>> 7db535e0
 
         elif isinstance(config.cluster, SubmititJobSubmissionConfig):
             executor = submitit.AutoExecutor(
