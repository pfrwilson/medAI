from sklearn.model_selection import StratifiedKFold, train_test_split
import os
import pandas as pd
import typing as tp
from torch.utils.data import Dataset
import numpy as np
import json
from dataclasses import dataclass
from PIL import Image
from abc import ABC, abstractmethod
from tqdm import tqdm
from ..utils.image_utils import (
    sliding_window_slice_coordinates,
    convert_physical_coordinate_to_pixel_coordinate,
)
from skimage.transform import resize


DATA_ROOT = os.environ.get("DATA_ROOT")
if DATA_ROOT is None:
    raise ValueError("Environment variable DATA_ROOT must be set")


PATIENT = pd.read_csv(os.path.join(DATA_ROOT, "cores_dataset", "patient.csv"))
CORE = pd.read_csv(os.path.join(DATA_ROOT, "cores_dataset", "core.csv"))
BMODE_DATA_PATH = os.path.join(
    DATA_ROOT,
    "bmode_learning_data",
    "nct",
)


def get_patient_splits(fold=0, n_folds=5):
    """returns the list of patient ids for the train, val, and test splits."""
    if n_folds == 5:
        # we manually override the this function and use the csv file
        # because the original code uses a random seed to split the data
        # and we want to be able to reproduce the splits
        table = pd.read_csv(
            os.path.join(DATA_ROOT, "cores_dataset", "5fold_splits.csv")
        )
        train_ids = table[table[f"fold_{fold}"] == "train"].id.values.tolist()
        val_ids = table[table[f"fold_{fold}"] == "val"].id.values.tolist()
        test_ids = table[table[f"fold_{fold}"] == "test"].id.values.tolist()
        return train_ids, val_ids, test_ids

    if fold not in range(n_folds):
        raise ValueError(f"Fold must be in range {n_folds}, but got {fold}")

    table = PATIENT

    kfold = StratifiedKFold(n_splits=n_folds, shuffle=True, random_state=0)
    for i, (train_idx, test_idx) in enumerate(
        kfold.split(table.index, table["center"])
    ):
        if i == fold:
            train, test = table.iloc[train_idx], table.iloc[test_idx]
            break

    train, val = train_test_split(
        train, test_size=0.2, random_state=0, stratify=train["center"]
    )

    train = train.id.values.tolist()
    val = val.id.values.tolist()
    test = test.id.values.tolist()

    return train, val, test


def get_core_ids(patient_ids):
    """returns the list of core ids for the given patient ids."""
    return CORE[CORE.patient_id.isin(patient_ids)].id.values.tolist()


def remove_benign_cores_from_positive_patients(core_ids):
    """Returns the list of cores in the given list that are either malignant or from patients with no malignant cores."""
    table = CORE.copy()
    table["positive"] = table.grade.apply(lambda g: 0 if g == "Benign" else 1)
    num_positive_for_patient = table.groupby("patient_id").positive.sum()
    num_positive_for_patient.name = "patients_positive"
    table = table.join(num_positive_for_patient, on="patient_id")
    ALLOWED = table.query("positive == 1 or patients_positive == 0").id.to_list()

    return [core for core in core_ids if core in ALLOWED]


def remove_cores_below_threshold_involvement(core_ids, threshold_pct):
    """Returns the list of cores with at least the given percentage of cancer cells."""
    table = CORE
    ALLOWED = table.query(
        "grade == 'Benign' or pct_cancer >= @threshold_pct"
    ).id.to_list()
    return [core for core in core_ids if core in ALLOWED]


def undersample_benign(cores, seed=0, benign_to_cancer_ratio=1):
    """Returns the list of cores with the same cancer cores and the benign cores undersampled to the given ratio."""

    table = CORE
    benign = table.query('grade == "Benign"').id.to_list()
    cancer = table.query('grade != "Benign"').id.to_list()
    import random

    cores_benign = [core for core in cores if core in benign]
    cores_cancer = [core for core in cores if core in cancer]
    rng = random.Random(seed)
    cores_benign = rng.sample(
        cores_benign, int(len(cores_cancer) * benign_to_cancer_ratio)
    )

    return [core for core in cores if core in cores_benign or core in cores_cancer]


@dataclass
class CohortSelectionOptions:
    fold: int = 0
    n_folds: int = 5
    min_involvement: float = None
    remove_benign_from_positive_patients: bool = False
    benign_to_cancer_ratio: float = None
    seed: int = 0


def select_cohort(
    split: str = "train",
    cohort_selection_options: CohortSelectionOptions = CohortSelectionOptions(),
) -> tp.List[int]:
    """Returns the list of core ids for the given split and cohort selection options."""
    if split not in ["train", "val", "test", "all"]:
        raise ValueError(
            f"Split must be 'train', 'val', 'test' or 'all, but got {split}"
        )

    train, val, test = get_patient_splits(
        cohort_selection_options.fold, cohort_selection_options.n_folds
    )
    match split:
        case "train":
            patient_ids = train
        case "val":
            patient_ids = val
        case "test":
            patient_ids = test
        case "all":
            patient_ids = train + val + test
        case _:
            raise ValueError(
                f"Split must be 'train', 'val', 'test' or 'all, but got {split}"
            )

    core_ids = get_core_ids(patient_ids)
    if cohort_selection_options.remove_benign_from_positive_patients:
        core_ids = remove_benign_cores_from_positive_patients(core_ids)
    if cohort_selection_options.min_involvement is not None:
        core_ids = remove_cores_below_threshold_involvement(
            core_ids, cohort_selection_options.min_involvement
        )
    if cohort_selection_options.benign_to_cancer_ratio is not None:
        core_ids = undersample_benign(
            core_ids,
            cohort_selection_options.seed,
            cohort_selection_options.benign_to_cancer_ratio,
        )

    return core_ids


class ExactNCT2013Cores(Dataset):
    def __init__(
        self,
        split="train",
        cohort_selection_options: CohortSelectionOptions = CohortSelectionOptions(),
    ):
        super().__init__()
        core_ids = select_cohort(split, cohort_selection_options)
        self.core_info = (
            CORE.set_index("patient_id")
            .join(PATIENT.rename(columns={"id": "patient_id"}).set_index("patient_id"))
            .reset_index()
        )
        self.core_info = self.core_info[self.core_info.id.isin(core_ids)]

    def __getitem__(self, index):
        out = {}
        core_info = dict(self.core_info.iloc[index])
        out.update(core_info)
        return out

    def __len__(self):
        return len(self.core_info)

    def tag_for_core_id(self, core_id):
        return self.core_info[self.core_info.id == core_id].tag.values[0]


class ExactNCT2013BModeImages(ExactNCT2013Cores):
    def __init__(
        self,
        split="train",
        transform=None,
        cohort_selection_options: CohortSelectionOptions = CohortSelectionOptions(),
    ) -> None:
        super().__init__(split=split, cohort_selection_options=cohort_selection_options)
        self.transform = transform
        self.needle_mask = np.load(
            os.path.join(BMODE_DATA_PATH, "needle_mask.npy"), mmap_mode="r"
        )
        self._bmode_data = np.load(
            os.path.join(BMODE_DATA_PATH, "bmode_data.npy"), mmap_mode="r"
        )
        with open(os.path.join(BMODE_DATA_PATH, "core_id_to_idx.json"), "r") as f:
            self._core_id_to_idx = json.load(f)
        self._core_id_to_idx
        self.core_info = self.core_info[
            self.core_info.tag.isin(self._core_id_to_idx.keys())
        ]

    def __len__(self) -> int:
        return len(self.core_info)

    def __getitem__(self, index: int) -> tp.Tuple[tp.Any, tp.Any]:
        out = {}
        core_info = super().__getitem__(index)
        out.update(core_info)
        tag = core_info["tag"]
        data_index = self._core_id_to_idx[tag]
        bmode = self._bmode_data[data_index]
        out["bmode"] = bmode
        out["needle_mask"] = self.needle_mask
        if self.transform is not None:
            out = self.transform(out)
        return out


class ExactNCT2013RFImages(ExactNCT2013Cores):
    def __init__(
        self,
        split="train",
        transform=None,
        cohort_selection_options: CohortSelectionOptions = CohortSelectionOptions(),
        cache=False,
    ):
        super().__init__(split, cohort_selection_options)
        self.needle_mask = np.load(
            os.path.join(BMODE_DATA_PATH, "needle_mask.npy"), mmap_mode="r"
        )
        self.transform = transform
        self.cache = cache 
        self._cache = {}

    def __getitem__(self, index):
        if self.cache and index in self._cache:
<<<<<<< HEAD
            return self._cache[index]
        
        core_info = super().__getitem__(index)
        tag = core_info["tag"]
        out = {}
        out.update(core_info)
        out["needle_mask"] = self.needle_mask
        out["rf_image"] = np.load(
            os.path.join(DATA_ROOT, "cores_dataset", tag, "image.npy"), 
            mmap_mode="r"
        )
        if self.transform is not None:
            out = self.transform(out)

        if self.cache:
            self._cache[index] = out

=======
            out = self._cache[index].copy()

        else: 
            core_info = super().__getitem__(index)
            tag = core_info["tag"]
            out = {}
            out.update(core_info)
            out["needle_mask"] = self.needle_mask
            out["rf_image"] = np.load(
                os.path.join(DATA_ROOT, "cores_dataset", tag, "image.npy"), 
                mmap_mode="r"
            )

            if self.cache:
                self._cache[index] = out

        if self.transform is not None:
            out = self.transform(out)

>>>>>>> d1ba749e
        return out


class _ExactNCT2013DatasetWithProstateSegmentation(ABC):
    def __init__(self, dataset: ExactNCT2013Cores, transform=None):
        self.dataset = dataset
        self.transform = transform

        available_masks = [
            id for id in self.dataset.core_info.id.values if self.prostate_mask_available(id)
        ]
        self.dataset.core_info = self.dataset.core_info[
            self.dataset.core_info.id.isin(available_masks)
        ]

    def __len__(self):
        return len(self.dataset)

    @abstractmethod
    def prostate_mask_available(self, core_id):
        ...

    @abstractmethod
    def prostate_mask(self, core_id):
        ...

    def __getitem__(self, index):
        out = self.dataset[index]
        out["prostate_mask"] = self.prostate_mask(out["id"])
        if self.transform is not None:
            out = self.transform(out)
        return out


class _ExactNCT2013DatasetWithManualProstateSegmentation(
    _ExactNCT2013DatasetWithProstateSegmentation
):
    def prostate_mask_available(self, core_id):
        tag = self.dataset.tag_for_core_id(core_id)
        return os.path.exists(
            os.path.join(DATA_ROOT, "cores_dataset", tag, "prostate_mask.npy")
        )

    def prostate_mask(self, core_id):
        tag = self.dataset.tag_for_core_id(core_id)
        return np.load(
            os.path.join(DATA_ROOT, "cores_dataset", tag, "prostate_mask.npy")
        )


class _ExactNCT2013DatasetWithAutomaticProstateSegmentation(
    _ExactNCT2013DatasetWithProstateSegmentation
):
    def __init__(
        self,
        dataset: ExactNCT2013Cores,
        transform=None,
        masks_dir="/ssd005/projects/exactvu_pca/nct_segmentations_medsam_finetuned_2023-11-10",
    ):
        self.masks_dir = masks_dir
        super().__init__(dataset, transform)
        
    def prostate_mask(self, core_id):
        tag = self.dataset.tag_for_core_id(core_id)
        image = Image.open(os.path.join(self.masks_dir, f"{tag}.png"))
        image = (np.array(image) / 255) > 0.5
        image = image.astype(np.uint8)
        image = np.flip(image, axis=0).copy()
        return image

    def prostate_mask_available(self, core_id):
        tag = self.dataset.tag_for_core_id(core_id)
        return f"{tag}.png" in os.listdir(self.masks_dir)


class ExactNCT2013BmodeImagesWithManualProstateSegmentation(
    _ExactNCT2013DatasetWithManualProstateSegmentation
):
    def __init__(
        self,
        split="train",
        transform=None,
        cohort_selection_options: CohortSelectionOptions = CohortSelectionOptions(),
    ):
        super().__init__(
            ExactNCT2013BModeImages(split, None, cohort_selection_options),
            transform,
        )


class ExactNCT2013BmodeImagesWithAutomaticProstateSegmentation(
    _ExactNCT2013DatasetWithAutomaticProstateSegmentation
):
    def __init__(
        self,
        split="train",
        transform=None,
        cohort_selection_options: CohortSelectionOptions = CohortSelectionOptions(),
        masks_dir="/ssd005/projects/exactvu_pca/nct_segmentations_medsam_finetuned_2023-11-10",
    ):
        super().__init__(
            ExactNCT2013BModeImages(split, None, cohort_selection_options),
            transform,
            masks_dir,
        )


class ExactNCT2013RFImagesWithManualProstateSegmentation(
    _ExactNCT2013DatasetWithManualProstateSegmentation
):
    def __init__(
        self,
        split="train",
        transform=None,
        cohort_selection_options: CohortSelectionOptions = CohortSelectionOptions(),
    ):
        super().__init__(
            ExactNCT2013RFImages(split, None, cohort_selection_options),
            transform,
        )


class ExactNCT2013RFImagesWithAutomaticProstateSegmentation(
    _ExactNCT2013DatasetWithAutomaticProstateSegmentation
):
    def __init__(
        self,
        split="train",
        transform=None,
        cohort_selection_options: CohortSelectionOptions = CohortSelectionOptions(),
        cache=False,
        masks_dir="/ssd005/projects/exactvu_pca/nct_segmentations_medsam_finetuned_2023-11-10",
    ):
        super().__init__(
            ExactNCT2013RFImages(split, None, cohort_selection_options, cache=cache),
            transform,
            masks_dir,
        )


""" 
def extract_patches(
    image,
    needle_mask,
    prostate_mask,
    image_physical_shape,
    patch_options: PatchOptions = PatchOptions(),
):
    from skimage.util import view_as_windows
    from skimage.transform import resize
    from einops import rearrange

    H_mm, W_mm = image_physical_shape
    H, W = image.shape
    H_px_window, W_px_window = int(patch_options.patch_size_mm[0] * H // H_mm), int(
        patch_options.patch_size_mm[1] * W // W_mm
    )
    H_px_stride, W_px_stride = int(patch_options.patch_strides_mm[0] * H // H_mm), int(
        patch_options.patch_strides_mm[1] * W // W_mm
    )

    needle_mask = resize(needle_mask, (H, W), order=0, anti_aliasing=False)
    prostate_mask = resize(prostate_mask, (H, W), order=0, anti_aliasing=False)

    X, Y = np.meshgrid(np.linspace(0, H_mm, H), np.linspace(0, W_mm, W), indexing="ij")

    image_patches = view_as_windows(
        image, (H_px_window, W_px_window), (H_px_stride, W_px_stride)
    )
    needle_mask_patches = view_as_windows(
        needle_mask, (H_px_window, W_px_window), (H_px_stride, W_px_stride)
    )
    prostate_mask_patches = view_as_windows(
        prostate_mask, (H_px_window, W_px_window), (H_px_stride, W_px_stride)
    )
    X_patches = view_as_windows(
        X, (H_px_window, W_px_window), (H_px_stride, W_px_stride)
    )
    Y_patches = view_as_windows(
        Y, (H_px_window, W_px_window), (H_px_stride, W_px_stride)
    )

    mask = (
        needle_mask_patches.mean((-1, -2)) >= patch_options.needle_mask_threshold
    ) * (prostate_mask_patches.mean((-1, -2)) >= patch_options.needle_mask_threshold)

    mask_flat = rearrange(mask, "h w -> (h w)")
    X_flat = rearrange(X_patches, "nh nw h w -> (nh nw) h w ")
    Y_flat = rearrange(Y_patches, "nh nw h w -> (nh nw) h w")
    image_flat = rearrange(image_patches, "nh nw h w -> (nh nw) h w")

    image_patches = image_flat[mask_flat]
    X_flat = X_flat[mask_flat]
    Y_flat = Y_flat[mask_flat]
    X_min, X_max = X_flat.min(axis=(-1, -2)), X_flat.max(axis=(-1, -2))
    Y_min, Y_max = Y_flat.min(axis=(-1, -2)), Y_flat.max(axis=(-1, -2))
    pos = np.stack([X_min, Y_min, X_max, Y_max], axis=-1)

    return image_patches, pos """


@dataclass
class PatchOptions:
    """Options for generating a set of patches from a core."""

    patch_size_mm: tp.Tuple[float, float] = (5, 5)
    strides: tp.Tuple[float, float] = (
        1,
        1,
    )  # defines the stride in mm of the base positions
    needle_mask_threshold: float = 0.5  # if not None, then only positions with a needle mask intersection greater than this value are kept
    prostate_mask_threshold: float = -1
    shift_delta_mm: float = 0.0  # whether to randomly shift the patch by a small amount
    # output_size_px: tp.Tuple[int, int] | None = None # if not None, then the patch is resized to this size in pixels


def compute_base_positions(image_physical_size, patch_options):
    axial_slices, lateral_slices = sliding_window_slice_coordinates(
        window_size=patch_options.patch_size_mm,
        strides=patch_options.strides,
        image_size=image_physical_size,
    )
    for i in range(len(axial_slices)):
        for j in range(len(lateral_slices)):
            # positions in xmin_mm, ymin_mm, xmax_mm, ymax_mm
            yield {
                "position": (
                    axial_slices[i][0],
                    lateral_slices[j][0],
                    axial_slices[i][1],
                    lateral_slices[j][1],
                )
            }


def compute_mask_intersections(
    position_data, mask, mask_name, mask_physical_shape, threshold
):
    "position_data is a dictionary with keys 'position'"
    import copy 
    position_data = copy.deepcopy(position_data)

    for position_datum in position_data:
        xmin, ymin, xmax, ymax = position_datum["position"]
        xmin_px, ymin_px = convert_physical_coordinate_to_pixel_coordinate(
            (xmin, ymin), mask_physical_shape, mask.shape
        )
        xmax_px, ymax_px = convert_physical_coordinate_to_pixel_coordinate(
            (xmax, ymax), mask_physical_shape, mask.shape
        )
        mask_patch = mask[xmin_px:xmax_px, ymin_px:ymax_px]
        intersection = np.sum(mask_patch) / mask_patch.size
        position_datum[f"{mask_name}_mask_intersection"] = intersection

        if intersection > threshold:
            yield position_datum


def select_patch(image, position_dict, patch_options):
<<<<<<< HEAD
=======
    position_dict = position_dict.copy()
>>>>>>> d1ba749e
    xmin_mm, ymin_mm, xmax_mm, ymax_mm = position_dict.pop("position")

    # we shift the patch by a random amount
    xshift_delta = patch_options.shift_delta_mm
    yshift_delta = patch_options.shift_delta_mm
    xshift = np.random.uniform(-xshift_delta, xshift_delta)
    yshift = np.random.uniform(-yshift_delta, yshift_delta)

    if (xmin_mm + xshift) < 0 or (xmax_mm + xshift) > 28:
        xshift = 0

    if (ymin_mm + yshift) < 0 or (ymax_mm + yshift) > 46:
        yshift = 0

    xmin_mm += xshift
    xmax_mm += xshift
    ymin_mm += yshift
    ymax_mm += yshift

    position_dict["position"] = np.array([xmin_mm, ymin_mm, xmax_mm, ymax_mm])

    xmin_px, ymin_px = convert_physical_coordinate_to_pixel_coordinate(
        (xmin_mm, ymin_mm), (28, 46.06), image.shape[:2]
    )
    xmax_px, ymax_px = convert_physical_coordinate_to_pixel_coordinate(
        (xmax_mm, ymax_mm), (28, 46.06), image.shape[:2]
    )

    image_patch = image[xmin_px:xmax_px, ymin_px:ymax_px]

    return image_patch, position_dict


class _ExactNCTPatchesDataset(Dataset):
    def __init__(self, dataset: _ExactNCT2013DatasetWithAutomaticProstateSegmentation, item_name_for_patches, prescale_image=True, transform=None, patch_options: PatchOptions = None):
        super().__init__()
        self.dataset = dataset
        self.item_name_for_patches = item_name_for_patches
        self.transform = transform
        self.patch_options = patch_options
        self.prescale_image = prescale_image

        self.base_positions = list(compute_base_positions((28, 46.06), patch_options))
        _needle_mask = resize(
            self.dataset.dataset.needle_mask, (256, 256), order=0, anti_aliasing=False
        )
        self.base_positions = list(
            compute_mask_intersections(
                self.base_positions,
                _needle_mask,
                "needle",
                (28, 46.06),
                patch_options.needle_mask_threshold,
            )
        )
        self.positions = []
        for i in tqdm(range(len(self.dataset)), desc="Computing positions"):
            positions = self.base_positions.copy()
            positions = list(
                compute_mask_intersections(
                    positions,
                    self.dataset[i]["prostate_mask"],
                    "prostate",
                    (28, 46.06),
                    patch_options.prostate_mask_threshold,
                )
            )
            self.positions.append(positions)
        self._indices = []
        for i in range(len(self.dataset)):
            for j in range(len(self.positions[i])):
                self._indices.append((i, j))

    def __getitem__(self, index):
        i, j = self._indices[index]
        item = self.dataset[i]
<<<<<<< HEAD
=======
        
>>>>>>> d1ba749e
        image = item.pop(self.item_name_for_patches)
        if self.prescale_image:
            image = (image - image.min()) / (image.max() - image.min())

        item.pop("needle_mask")
        item.pop("prostate_mask")

        item["label"] = item["grade"] != "Benign"

        position = self.positions[i][j]

        image_patch, position = select_patch(image, position, self.patch_options)

        item["patch"] = image_patch
        item.update(position)

        if self.transform is not None:
            item = self.transform(item)

        return item

    def __len__(self):
        return len(self._indices)


class ExactNCT2013BmodePatches(_ExactNCTPatchesDataset):
    def __init__(
        self,
        split="train",
        transform=None,
        prescale_image: bool = False,
        cohort_selection_options: CohortSelectionOptions = CohortSelectionOptions(),
        patch_options: PatchOptions = PatchOptions(),
    ):
        dataset = ExactNCT2013BmodeImagesWithAutomaticProstateSegmentation(
            split, transform=None, cohort_selection_options=cohort_selection_options
        )
        super().__init__(
            dataset,
            "bmode",
            prescale_image=prescale_image,
            transform=transform,
            patch_options=patch_options,
        )


class ExactNCT2013RFImagePatches(_ExactNCTPatchesDataset):
    def __init__(
        self,
        split="train",
        transform=None,
        prescale_image: bool = False,
        cohort_selection_options: CohortSelectionOptions = CohortSelectionOptions(),
        patch_options: PatchOptions = PatchOptions(),
    ):
        dataset = ExactNCT2013RFImagesWithAutomaticProstateSegmentation(
            split, transform=None, cohort_selection_options=cohort_selection_options, cache=True
        )
        super().__init__(
            dataset,
            "rf_image",
            prescale_image=prescale_image,
            transform=transform,
            patch_options=patch_options,
        )


""" 

class ExactNCT2013BmodePatches(Dataset):
    def __init__(
        self,
        split="train",
        transform=None,
        prescale_image: bool = False,
        cohort_selection_options: CohortSelectionOptions = CohortSelectionOptions(),
        patch_options: PatchOptions = PatchOptions(),
    ):
        super().__init__()
        self.patch_options = patch_options
        self.transform = transform
        self.prescale_image = prescale_image
        self.split = split
        self.dataset = ExactNCT2013BmodeImagesWithAutomaticProstateSegmentation(
            split, transform=None, cohort_selection_options=cohort_selection_options
        )

        self.base_positions = list(compute_base_positions((28, 46.06), patch_options))
        _needle_mask = resize(
            self.dataset.dataset.needle_mask, (256, 256), order=0, anti_aliasing=False
        )
        self.base_positions = list(
            compute_mask_intersections(
                self.base_positions,
                _needle_mask,
                "needle",
                (28, 46.06),
                patch_options.needle_mask_threshold,
            )
        )
        self.positions = []
        for i in tqdm(range(len(self.dataset)), desc="Computing positions"):
            positions = self.base_positions.copy()
            positions = list(
                compute_mask_intersections(
                    positions,
                    self.dataset[i]["prostate_mask"],
                    "prostate",
                    (28, 46.06),
                    patch_options.prostate_mask_threshold,
                )
            )
            self.positions.append(positions)
        self._indices = []
        for i in range(len(self.dataset)):
            for j in range(len(self.positions[i])):
                self._indices.append((i, j))

    def __getitem__(self, index):
        i, j = self._indices[index]
        item = self.dataset[i]
        image = item.pop("bmode")
        if self.prescale_image:
            image = (image - image.min()) / (image.max() - image.min())

        item.pop("needle_mask")
        item.pop("prostate_mask")

        item["label"] = item["grade"] != "Benign"

        position = self.positions[i][j]

        image_patch, position = select_patch(image, position, self.patch_options)

        item["patch"] = image_patch
        item.update(position)

        if self.transform is not None:
            item = self.transform(item)

        return item

    def __len__(self):
        return len(self._indices)


 """<|MERGE_RESOLUTION|>--- conflicted
+++ resolved
@@ -251,25 +251,6 @@
 
     def __getitem__(self, index):
         if self.cache and index in self._cache:
-<<<<<<< HEAD
-            return self._cache[index]
-        
-        core_info = super().__getitem__(index)
-        tag = core_info["tag"]
-        out = {}
-        out.update(core_info)
-        out["needle_mask"] = self.needle_mask
-        out["rf_image"] = np.load(
-            os.path.join(DATA_ROOT, "cores_dataset", tag, "image.npy"), 
-            mmap_mode="r"
-        )
-        if self.transform is not None:
-            out = self.transform(out)
-
-        if self.cache:
-            self._cache[index] = out
-
-=======
             out = self._cache[index].copy()
 
         else: 
@@ -288,8 +269,6 @@
 
         if self.transform is not None:
             out = self.transform(out)
-
->>>>>>> d1ba749e
         return out
 
 
@@ -549,10 +528,8 @@
 
 
 def select_patch(image, position_dict, patch_options):
-<<<<<<< HEAD
-=======
     position_dict = position_dict.copy()
->>>>>>> d1ba749e
+
     xmin_mm, ymin_mm, xmax_mm, ymax_mm = position_dict.pop("position")
 
     # we shift the patch by a random amount
@@ -629,10 +606,7 @@
     def __getitem__(self, index):
         i, j = self._indices[index]
         item = self.dataset[i]
-<<<<<<< HEAD
-=======
-        
->>>>>>> d1ba749e
+
         image = item.pop(self.item_name_for_patches)
         if self.prescale_image:
             image = (image - image.min()) / (image.max() - image.min())
